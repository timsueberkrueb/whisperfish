--- conflicted
+++ resolved
@@ -188,13 +188,8 @@
     <message id="whisperfish-device-unlink-message">
         <location filename="../qml/pages/LinkedDevices.qml" line="49"/>
         <source>Unlinking</source>
-<<<<<<< HEAD
         <extracomment>Unlinking remorse info message for unlinking secondary devices.</extracomment>
-        <translation>A desassociar dispositivo</translation>
-=======
-        <extracomment>Unlinking remorse info message</extracomment>
         <translation>A desassociar</translation>
->>>>>>> ce7c14ed
     </message>
     <message id="whisperfish-device-name">
         <location filename="../qml/pages/LinkedDevices.qml" line="64"/>
